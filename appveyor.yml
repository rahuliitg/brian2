--- conflicted
+++ resolved
@@ -126,11 +126,7 @@
   - 'appveyor-retry conda update --yes conda'
   # Use the conda-forge channel
   - 'conda config --append channels conda-forge'
-<<<<<<< HEAD
-  - 'set PYTHON_PACKAGES=numpy nose "sphinx<1.6.3" "sympy!=1.1.0,!=1.1" pyparsing jinja2 ipython setuptools cython "py-cpuinfo=3" "gsl>1.15"'
-=======
-  - 'set PYTHON_PACKAGES=nose "sphinx<1.6.3" "sympy!=1.1.0" pyparsing jinja2 ipython setuptools cython "py-cpuinfo=3" "gsl>1.15" scipy'
->>>>>>> f1309435
+  - 'set PYTHON_PACKAGES=nose "sphinx<1.6.3" "sympy!=1.1.0,!=1.1" pyparsing jinja2 ipython setuptools cython "py-cpuinfo=3" "gsl>1.15"'
   # Install the weave package for Python 2
   - 'if "%PYTHON_VERSION:~0,1%" == "2" set PYTHON_PACKAGES=%PYTHON_PACKAGES% weave'
   # weave 0.16 is the only available version for 32 bit Windows, and it is not compatible with numpy 0.16
