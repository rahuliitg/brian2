from brian2.core.base import weakproxy_with_fallback
from brian2.core.spikesource import SpikeSource
from brian2.core.scheduler import Scheduler
from brian2.core.variables import Variables
from brian2.groups.group import Group
from brian2.units.fundamentalunits import Unit

__all__ = ['Subgroup']


class Subgroup(Group, SpikeSource):
    '''
    Subgroup of any `Group`
    
    Parameters
    ----------
    source : SpikeSource
        The source object to subgroup.
    start, stop : int
        Select only spikes with indices from ``start`` to ``stop-1``.
    name : str, optional
        A unique name for the group, or use ``source.name+'_subgroup_0'``, etc.
    
    Notes
    -----
    
    Functions differently to Brian 1.x subgroup in that:
    
    * It works for any spike source
    * You need to keep a reference to it
    * It makes a copy of the spikes, and there is no direct support for
      subgroups in `Connection` (or rather `Synapses`)
    '''
    def __init__(self, source, start, stop, name=None):
        # First check if the source is itself a Subgroup
        # If so, then make this a Subgroup of the original Group
<<<<<<< HEAD
        if isinstance(source,Subgroup):
            source = source.source
            start = start+source.start
            stop = stop+source.start
            self.source=source
        else:
            self.source = weakref.proxy(source)
=======
        if isinstance(source, Subgroup):
            source = source.source
            start = start + source.start
            stop = stop + source.start
            self.source = source
        else:
            self.source = weakproxy_with_fallback(source)

>>>>>>> 424eaed2
        if name is None:
            name = source.name + '_subgroup*'
        # We want to update the spikes attribute after it has been updated
        # by the parent, we do this in slot 'thresholds' with an order
        # one higher than the parent order to ensure it takes place after the
        # parent threshold operation
        schedule = Scheduler(clock=source.clock, when='thresholds',
                             order=source.order+1)
        Group.__init__(self, when=schedule, name=name)
        self._N = stop-start
        self.start = start
        self.stop = stop

        # All the variables have to go via the _sub_idx to refer to the
        # appropriate values in the source group
        self.variables = Variables(self, default_index='_sub_idx')

        # overwrite the meaning of N and i
        self.variables.add_constant('_offset', unit=Unit(1), value=self.start)
        self.variables.add_reference('_source_i', source, 'i')
        self.variables.add_subexpression('i', unit=Unit(1),
                                         dtype=source.variables['i'].dtype,
                                         expr='_source_i - _offset')
        self.variables.add_constant('N', unit=Unit(1), value=self._N)
        # add references for all variables in the original group
        self.variables.add_references(source, source.variables.keys())

        # Only the variable _sub_idx itself is stored in the subgroup
        # and needs the normal index for this group
        self.variables.add_arange('_sub_idx', size=self._N, start=self.start,
                                  index='_idx')

        for key, value in self.source.variables.indices.iteritems():
            if value not in ('_idx', '0'):
<<<<<<< HEAD
                raise ValueError(('Do not know how to deal with variable %s using '
                                  'index %s in a subgroup') % (key, value))
=======
                raise ValueError(('Do not know how to deal with variable %s '
                                  'using  index %s in a subgroup') % (key,
                                                                      value))
>>>>>>> 424eaed2

        self.namespace = self.source.namespace
        self.codeobj_class = self.source.codeobj_class

        self._enable_group_attributes()

    spikes = property(lambda self: self.source.spikes)

    def __getitem__(self, item):
        if not isinstance(item, slice):
            raise TypeError('Subgroups can only be constructed using slicing syntax')
        start, stop, step = item.indices(self._N)
        if step != 1:
            raise IndexError('Subgroups have to be contiguous')
        if start >= stop:
            raise IndexError('Illegal start/end values for subgroup, %d>=%d' %
                             (start, stop))
        return Subgroup(self.source, self.start + start, self.start + stop)

    def __len__(self):
        return self._N
        
    def __repr__(self):
        description = '<{classname} {name} of {source} from {start} to {end}>'
        return description.format(classname=self.__class__.__name__,
                                  name=repr(self.name),
                                  source=repr(self.source.name),
                                  start=self.start,
                                  end=self.stop)
<|MERGE_RESOLUTION|>--- conflicted
+++ resolved
@@ -1,125 +1,110 @@
-from brian2.core.base import weakproxy_with_fallback
-from brian2.core.spikesource import SpikeSource
-from brian2.core.scheduler import Scheduler
-from brian2.core.variables import Variables
-from brian2.groups.group import Group
-from brian2.units.fundamentalunits import Unit
-
-__all__ = ['Subgroup']
-
-
-class Subgroup(Group, SpikeSource):
-    '''
-    Subgroup of any `Group`
-    
-    Parameters
-    ----------
-    source : SpikeSource
-        The source object to subgroup.
-    start, stop : int
-        Select only spikes with indices from ``start`` to ``stop-1``.
-    name : str, optional
-        A unique name for the group, or use ``source.name+'_subgroup_0'``, etc.
-    
-    Notes
-    -----
-    
-    Functions differently to Brian 1.x subgroup in that:
-    
-    * It works for any spike source
-    * You need to keep a reference to it
-    * It makes a copy of the spikes, and there is no direct support for
-      subgroups in `Connection` (or rather `Synapses`)
-    '''
-    def __init__(self, source, start, stop, name=None):
-        # First check if the source is itself a Subgroup
-        # If so, then make this a Subgroup of the original Group
-<<<<<<< HEAD
-        if isinstance(source,Subgroup):
-            source = source.source
-            start = start+source.start
-            stop = stop+source.start
-            self.source=source
-        else:
-            self.source = weakref.proxy(source)
-=======
-        if isinstance(source, Subgroup):
-            source = source.source
-            start = start + source.start
-            stop = stop + source.start
-            self.source = source
-        else:
-            self.source = weakproxy_with_fallback(source)
-
->>>>>>> 424eaed2
-        if name is None:
-            name = source.name + '_subgroup*'
-        # We want to update the spikes attribute after it has been updated
-        # by the parent, we do this in slot 'thresholds' with an order
-        # one higher than the parent order to ensure it takes place after the
-        # parent threshold operation
-        schedule = Scheduler(clock=source.clock, when='thresholds',
-                             order=source.order+1)
-        Group.__init__(self, when=schedule, name=name)
-        self._N = stop-start
-        self.start = start
-        self.stop = stop
-
-        # All the variables have to go via the _sub_idx to refer to the
-        # appropriate values in the source group
-        self.variables = Variables(self, default_index='_sub_idx')
-
-        # overwrite the meaning of N and i
-        self.variables.add_constant('_offset', unit=Unit(1), value=self.start)
-        self.variables.add_reference('_source_i', source, 'i')
-        self.variables.add_subexpression('i', unit=Unit(1),
-                                         dtype=source.variables['i'].dtype,
-                                         expr='_source_i - _offset')
-        self.variables.add_constant('N', unit=Unit(1), value=self._N)
-        # add references for all variables in the original group
-        self.variables.add_references(source, source.variables.keys())
-
-        # Only the variable _sub_idx itself is stored in the subgroup
-        # and needs the normal index for this group
-        self.variables.add_arange('_sub_idx', size=self._N, start=self.start,
-                                  index='_idx')
-
-        for key, value in self.source.variables.indices.iteritems():
-            if value not in ('_idx', '0'):
-<<<<<<< HEAD
-                raise ValueError(('Do not know how to deal with variable %s using '
-                                  'index %s in a subgroup') % (key, value))
-=======
-                raise ValueError(('Do not know how to deal with variable %s '
-                                  'using  index %s in a subgroup') % (key,
-                                                                      value))
->>>>>>> 424eaed2
-
-        self.namespace = self.source.namespace
-        self.codeobj_class = self.source.codeobj_class
-
-        self._enable_group_attributes()
-
-    spikes = property(lambda self: self.source.spikes)
-
-    def __getitem__(self, item):
-        if not isinstance(item, slice):
-            raise TypeError('Subgroups can only be constructed using slicing syntax')
-        start, stop, step = item.indices(self._N)
-        if step != 1:
-            raise IndexError('Subgroups have to be contiguous')
-        if start >= stop:
-            raise IndexError('Illegal start/end values for subgroup, %d>=%d' %
-                             (start, stop))
-        return Subgroup(self.source, self.start + start, self.start + stop)
-
-    def __len__(self):
-        return self._N
-        
-    def __repr__(self):
-        description = '<{classname} {name} of {source} from {start} to {end}>'
-        return description.format(classname=self.__class__.__name__,
-                                  name=repr(self.name),
-                                  source=repr(self.source.name),
-                                  start=self.start,
-                                  end=self.stop)
+from brian2.core.base import weakproxy_with_fallback
+from brian2.core.spikesource import SpikeSource
+from brian2.core.scheduler import Scheduler
+from brian2.core.variables import Variables
+from brian2.groups.group import Group
+from brian2.units.fundamentalunits import Unit
+
+__all__ = ['Subgroup']
+
+
+class Subgroup(Group, SpikeSource):
+    '''
+    Subgroup of any `Group`
+    
+    Parameters
+    ----------
+    source : SpikeSource
+        The source object to subgroup.
+    start, stop : int
+        Select only spikes with indices from ``start`` to ``stop-1``.
+    name : str, optional
+        A unique name for the group, or use ``source.name+'_subgroup_0'``, etc.
+    
+    Notes
+    -----
+    
+    Functions differently to Brian 1.x subgroup in that:
+    
+    * It works for any spike source
+    * You need to keep a reference to it
+    * It makes a copy of the spikes, and there is no direct support for
+      subgroups in `Connection` (or rather `Synapses`)
+    '''
+    def __init__(self, source, start, stop, name=None):
+        # First check if the source is itself a Subgroup
+        # If so, then make this a Subgroup of the original Group
+        if isinstance(source, Subgroup):
+            source = source.source
+            start = start + source.start
+            stop = stop + source.start
+            self.source = source
+        else:
+            self.source = weakproxy_with_fallback(source)
+
+        if name is None:
+            name = source.name + '_subgroup*'
+        # We want to update the spikes attribute after it has been updated
+        # by the parent, we do this in slot 'thresholds' with an order
+        # one higher than the parent order to ensure it takes place after the
+        # parent threshold operation
+        schedule = Scheduler(clock=source.clock, when='thresholds',
+                             order=source.order+1)
+        Group.__init__(self, when=schedule, name=name)
+        self._N = stop-start
+        self.start = start
+        self.stop = stop
+
+        # All the variables have to go via the _sub_idx to refer to the
+        # appropriate values in the source group
+        self.variables = Variables(self, default_index='_sub_idx')
+
+        # overwrite the meaning of N and i
+        self.variables.add_constant('_offset', unit=Unit(1), value=self.start)
+        self.variables.add_reference('_source_i', source, 'i')
+        self.variables.add_subexpression('i', unit=Unit(1),
+                                         dtype=source.variables['i'].dtype,
+                                         expr='_source_i - _offset')
+        self.variables.add_constant('N', unit=Unit(1), value=self._N)
+        # add references for all variables in the original group
+        self.variables.add_references(source, source.variables.keys())
+
+        # Only the variable _sub_idx itself is stored in the subgroup
+        # and needs the normal index for this group
+        self.variables.add_arange('_sub_idx', size=self._N, start=self.start,
+                                  index='_idx')
+
+        for key, value in self.source.variables.indices.iteritems():
+            if value not in ('_idx', '0'):
+                raise ValueError(('Do not know how to deal with variable %s '
+                                  'using  index %s in a subgroup') % (key,
+                                                                      value))
+
+        self.namespace = self.source.namespace
+        self.codeobj_class = self.source.codeobj_class
+
+        self._enable_group_attributes()
+
+    spikes = property(lambda self: self.source.spikes)
+
+    def __getitem__(self, item):
+        if not isinstance(item, slice):
+            raise TypeError('Subgroups can only be constructed using slicing syntax')
+        start, stop, step = item.indices(self._N)
+        if step != 1:
+            raise IndexError('Subgroups have to be contiguous')
+        if start >= stop:
+            raise IndexError('Illegal start/end values for subgroup, %d>=%d' %
+                             (start, stop))
+        return Subgroup(self.source, self.start + start, self.start + stop)
+
+    def __len__(self):
+        return self._N
+        
+    def __repr__(self):
+        description = '<{classname} {name} of {source} from {start} to {end}>'
+        return description.format(classname=self.__class__.__name__,
+                                  name=repr(self.name),
+                                  source=repr(self.source.name),
+                                  start=self.start,
+                                  end=self.stop)