--- conflicted
+++ resolved
@@ -1,206 +1,176 @@
-import weakref
-
-<<<<<<< HEAD
-import numpy as np
-=======
-from numpy import array, arange, repeat
->>>>>>> 1a936130
-
-from brian2.core.specifiers import (Value, DynamicArrayVariable,
-                                    ReadOnlyValue, ArrayVariable,
-                                    AttributeValue, Index)
-from brian2.core.base import BrianObject
-from brian2.core.scheduler import Scheduler
-from brian2.codegen.languages.python import PythonLanguage
-from brian2.groups.group import Group
-from brian2.units.fundamentalunits import Unit
-from brian2.units.allunits import second
-from brian2.memory.dynamicarray import DynamicArray, DynamicArray1D
-
-__all__ = ['StateMonitor']
-
-
-class MonitorVariable(Value):
-    def __init__(self, name, unit, dtype, monitor):
-        Value.__init__(self, name, unit, dtype)
-        self.monitor = weakref.proxy(monitor)
-    
-    def get_value(self):
-        return self.monitor._values[self.name]
-
-
-class MonitorTime(Value):
-    def __init__(self, monitor):
-        Value.__init__(self, 't', second, np.float64)
-        self.monitor = weakref.proxy(monitor)
-
-    def get_value(self):
-        return self.monitor._t[:]
-
-class StateMonitor(BrianObject, Group):
-    '''
-    Record values of state variables during a run
-    
-    To extract recorded values after a run, use `t` attribute for the
-    array of times at which values were recorded, and variable name attribute
-    for the values. The values will have shape ``(len(t), len(indices))``,
-    where `indices` are the array indices which were recorded.
-
-    Parameters
-    ----------
-    source : `NeuronGroup`, `Group`
-        Which object to record values from.
-    variables : str, sequence of str, True
-        Which variables to record, or ``True`` to record all variables
-        (note that this may use a great deal of memory).
-    record : None, False, True, sequence of ints
-        Which indices to record, nothing is recorded for ``None`` or ``False``,
-        everything is recorded for ``True`` (warning: may use a great deal of
-        memory), or a specified subset of indices.
-    when : `Scheduler`, optional
-        When to record the spikes, by default uses the clock of the source
-        and records spikes in the slot 'end'.
-    name : str, optional
-        A unique name for the object, otherwise will use
-        ``source.name+'statemonitor_0'``, etc.
-        
-    Examples
-    --------
-    
-    Record all variables, first 5 indices::
-    
-        eqs = """
-        dV/dt = (2-V)/(10*ms) : 1
-        """
-        threshold = 'V>1'
-        reset = 'V = 0'
-        G = NeuronGroup(100, eqs, threshold=threshold, reset=reset)
-        G.V = rand(len(G))
-        M = StateMonitor(G, True, record=range(5))
-        run(100*ms)
-        plot(M.t, M.V)
-        show()
-
-    '''
-    def __init__(self, source, variables, record=None, when=None,
-                 name='statemonitor*', language=None):
-        self.source = weakref.proxy(source)
-
-        if language is None:
-            language = PythonLanguage()
-        self.language = language
-
-        # run by default on source clock at the end
-        scheduler = Scheduler(when)
-        if not scheduler.defined_clock:
-            scheduler.clock = source.clock
-        if not scheduler.defined_when:
-            scheduler.when = 'end'
-        BrianObject.__init__(self, when=scheduler, name=name)
-        
-        # variables should always be a list of strings
-        if variables is True:
-            variables = source.equations.names
-        elif isinstance(variables, str):
-            variables = [variables]
-        self.variables = variables
-        
-        # record should always be an array of ints
-        self.record_all = False
-        if record is None or record is False:
-            record = np.array([], dtype=int)
-        elif record is True:
-            self.record_all = True
-            record = np.arange(len(source))
-        else:
-            record = np.array(record, dtype=int)
-            
-        #: The array of recorded indices
-        self.indices = record
-        
-        # create data structures
-        self.reinit()
-        
-        # initialise Group access
-        self.specifiers = {}
-        for idx, variable in enumerate(variables):
-            spec = source.specifiers[variable]
-            self.specifiers['_source_' + variable] = ArrayVariable(variable,
-                                                                   spec.unit,
-                                                                   spec.dtype,
-                                                                   spec.array,
-                                                                   '_record_idx',
-                                                                   group=spec.group,
-                                                                   constant=spec.constant,
-                                                                   scalar=spec.scalar,
-                                                                   is_bool=spec.is_bool)
-            self.specifiers[variable] = MonitorVariable(variable,
-                                                        spec.unit,
-                                                        spec.dtype,
-                                                        self)
-            self.specifiers['_recorded_'+variable] = ReadOnlyValue('_recorded_'+variable, Unit(1),
-                                                                   self._values[variable].dtype,
-                                                                   self._values[variable])
-        self.specifiers['_t'] = ReadOnlyValue('_t', Unit(1), self._t.dtype,
-                                              self._t)
-
-        self.specifiers['_clock_t'] = AttributeValue('t',  second, np.float64,
-                                                     self.clock, 't_')
-
-        self.specifiers['t'] = MonitorTime(self)
-
-        Group.__init__(self)
-
-    def reinit(self):
-        self._values = dict((v, DynamicArray((0, len(self.variables))))
-                            for v in self.variables)
-        self._t = DynamicArray1D(0)
-    
-    def pre_run(self, namespace):
-        template = self.language.template_statemonitor
-        # Some dummy code so that code generation takes care of the indexing
-        # and subexpressions
-        code = ['_to_record_%s = _source_%s' % (v, v)
-                for v in self.variables]
-        code = '\n'.join(code)
-        self.codeobj = self.language.create_codeobj(self.name,
-                                                    code,
-                                                    {}, # no namespace
-                                                    self.specifiers,
-                                                    template,
-                                                    indices={'_record_idx': Index('_record_idx', self.record_all)},
-                                                    template_kwds={'_variable_names': self.variables})
-
-    def update(self):
-<<<<<<< HEAD
-        self.codeobj()
-=======
-        for var in self.variables:
-            value = self.source.state_(var)
-            # Subexpressions might be scalar values where indexing fails
-            try:
-                self._values[var].append(value[self.indices])
-            except IndexError:
-                self._values[var].append(repeat(value, len(self.indices)))
-        self._t.append(self.clock.t_)
-        
-    @property
-    def t(self):
-        '''
-        Array of record times.
-        '''
-        return array(self._t)*second
-    
-    @property
-    def t_(self):
-        '''
-        Array of record times (without units).
-        '''
-        return array(self._t)
->>>>>>> 1a936130
-
-    def __repr__(self):
-        description = '<{classname}, recording {variables} from {source}>'
-        return description.format(classname=self.__class__.__name__,
-                                  variables=repr(self.variables),
-                                  source=self.source.name)
+import weakref
+
+import numpy as np
+
+from brian2.codegen.codeobject import create_codeobject
+from brian2.core.specifiers import (Value,
+                                    ReadOnlyValue, ArrayVariable,
+                                    AttributeValue, Index)
+from brian2.core.base import BrianObject
+from brian2.core.scheduler import Scheduler
+from brian2.groups.group import Group
+from brian2.units.fundamentalunits import Unit
+from brian2.units.allunits import second
+from brian2.memory.dynamicarray import DynamicArray, DynamicArray1D
+
+__all__ = ['StateMonitor']
+
+
+class MonitorVariable(Value):
+    def __init__(self, name, unit, dtype, monitor):
+        Value.__init__(self, name, unit, dtype)
+        self.monitor = weakref.proxy(monitor)
+    
+    def get_value(self):
+        return self.monitor._values[self.name]
+
+
+class MonitorTime(Value):
+    def __init__(self, monitor):
+        Value.__init__(self, 't', second, np.float64)
+        self.monitor = weakref.proxy(monitor)
+
+    def get_value(self):
+        return self.monitor._t[:]
+
+class StateMonitor(BrianObject, Group):
+    '''
+    Record values of state variables during a run
+    
+    To extract recorded values after a run, use `t` attribute for the
+    array of times at which values were recorded, and variable name attribute
+    for the values. The values will have shape ``(len(t), len(indices))``,
+    where `indices` are the array indices which were recorded.
+
+    Parameters
+    ----------
+    source : `NeuronGroup`, `Group`
+        Which object to record values from.
+    variables : str, sequence of str, True
+        Which variables to record, or ``True`` to record all variables
+        (note that this may use a great deal of memory).
+    record : None, False, True, sequence of ints
+        Which indices to record, nothing is recorded for ``None`` or ``False``,
+        everything is recorded for ``True`` (warning: may use a great deal of
+        memory), or a specified subset of indices.
+    when : `Scheduler`, optional
+        When to record the spikes, by default uses the clock of the source
+        and records spikes in the slot 'end'.
+    name : str, optional
+        A unique name for the object, otherwise will use
+        ``source.name+'statemonitor_0'``, etc.
+    codeobj_class : `CodeObject`, optional
+        The `CodeObject` class to create.
+
+    Examples
+    --------
+    
+    Record all variables, first 5 indices::
+    
+        eqs = """
+        dV/dt = (2-V)/(10*ms) : 1
+        """
+        threshold = 'V>1'
+        reset = 'V = 0'
+        G = NeuronGroup(100, eqs, threshold=threshold, reset=reset)
+        G.V = rand(len(G))
+        M = StateMonitor(G, True, record=range(5))
+        run(100*ms)
+        plot(M.t, M.V)
+        show()
+
+    '''
+    def __init__(self, source, variables, record=None, when=None,
+                 name='statemonitor*', codeobj_class=None):
+        self.source = weakref.proxy(source)
+        self.codeobj_class = codeobj_class
+
+        # run by default on source clock at the end
+        scheduler = Scheduler(when)
+        if not scheduler.defined_clock:
+            scheduler.clock = source.clock
+        if not scheduler.defined_when:
+            scheduler.when = 'end'
+        BrianObject.__init__(self, when=scheduler, name=name)
+        
+        # variables should always be a list of strings
+        if variables is True:
+            variables = source.equations.names
+        elif isinstance(variables, str):
+            variables = [variables]
+        self.variables = variables
+        
+        # record should always be an array of ints
+        self.record_all = False
+        if record is None or record is False:
+            record = np.array([], dtype=int)
+        elif record is True:
+            self.record_all = True
+            record = np.arange(len(source))
+        else:
+            record = np.array(record, dtype=int)
+            
+        #: The array of recorded indices
+        self.indices = record
+        
+        # create data structures
+        self.reinit()
+        
+        # initialise Group access
+        self.specifiers = {}
+        for idx, variable in enumerate(variables):
+            spec = source.specifiers[variable]
+            self.specifiers['_source_' + variable] = ArrayVariable(variable,
+                                                                   spec.unit,
+                                                                   spec.dtype,
+                                                                   spec.array,
+                                                                   '_record_idx',
+                                                                   group=spec.group,
+                                                                   constant=spec.constant,
+                                                                   scalar=spec.scalar,
+                                                                   is_bool=spec.is_bool)
+            self.specifiers[variable] = MonitorVariable(variable,
+                                                        spec.unit,
+                                                        spec.dtype,
+                                                        self)
+            self.specifiers['_recorded_'+variable] = ReadOnlyValue('_recorded_'+variable, Unit(1),
+                                                                   self._values[variable].dtype,
+                                                                   self._values[variable])
+        self.specifiers['_t'] = ReadOnlyValue('_t', Unit(1), self._t.dtype,
+                                              self._t)
+
+        self.specifiers['_clock_t'] = AttributeValue('t',  second, np.float64,
+                                                     self.clock, 't_')
+
+        self.specifiers['t'] = MonitorTime(self)
+
+        Group.__init__(self)
+
+    def reinit(self):
+        self._values = dict((v, DynamicArray((0, len(self.variables))))
+                            for v in self.variables)
+        self._t = DynamicArray1D(0)
+    
+    def pre_run(self, namespace):
+        # Some dummy code so that code generation takes care of the indexing
+        # and subexpressions
+        code = ['_to_record_%s = _source_%s' % (v, v)
+                for v in self.variables]
+        code = '\n'.join(code)
+        self.codeobj = create_codeobject(self.name,
+                                         code,
+                                         {}, # no namespace
+                                         self.specifiers,
+                                         template_name='statemonitor',
+                                         indices={'_record_idx': Index('_record_idx', self.record_all)},
+                                         template_kwds={'_variable_names': self.variables},
+                                         codeobj_class=self.codeobj_class)
+
+    def update(self):
+        self.codeobj()
+
+    def __repr__(self):
+        description = '<{classname}, recording {variables} from {source}>'
+        return description.format(classname=self.__class__.__name__,
+                                  variables=repr(self.variables),
+                                  source=self.source.name)