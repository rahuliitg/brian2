--- conflicted
+++ resolved
@@ -1,177 +1,65 @@
-'''
-Base class for languages, gives the methods which should be overridden to
-implement a new language.
-'''
-from brian2.core.specifiers import (ArrayVariable, Value, AttributeValue,
-                                    Subexpression)
-from brian2.utils.stringtools import get_identifiers
-
-__all__ = ['Language']
-
-class Language(object):
-    '''
-    Base class for all languages.
-    
-    See definition of methods below.
-    
-    TODO: more details here
-    '''
-
-    # Subclasses should override this
-    language_id = ''
-    
-    def translate_expression(self, expr):
-        '''
-        Translate the given expression string into a string in the target
-        language, returns a string.
-        '''
-        raise NotImplementedError
-
-    def translate_statement(self, statement):
-        '''
-        Translate a single line `Statement` into the target language, returns
-        a string.
-        '''
-        raise NotImplementedError
-
-    def translate_statement_sequence(self, statements, specifiers, namespace, indices):
-        '''
-        Translate a sequence of `Statement` into the target language, taking
-        care to declare variables, etc. if necessary.
-   
-        Returns a pair ``(code_lines, kwds)`` where ``code`` is a list of the
-        lines of code in the inner loop, and ``kwds`` is a dictionary of values
-        that is made available to the template.
-        '''
-        raise NotImplementedError
-
-    def array_read_write(self, statements, specifiers):
-        '''
-        Helper function, gives the set of ArrayVariables that are read from and
-        written to in the series of statements. Returns the pair read, write
-        of sets of variable names.
-        '''
-        read = set()
-        write = set()
-        for stmt in statements:
-            ids = set(get_identifiers(stmt.expr))
-            # if the operation is inplace this counts as a read.
-            if stmt.inplace:
-                ids.add(stmt.var)
-            read = read.union(ids)
-            write.add(stmt.var)
-        read = set(var for var, spec in specifiers.items() if isinstance(spec, ArrayVariable) and var in read)
-        write = set(var for var, spec in specifiers.items() if isinstance(spec, ArrayVariable) and var in write)
-<<<<<<< HEAD
-        return read, write
-
-    @property
-    def template_state_update(self):
-        return self.templater.stateupdate
-    
-    @property
-    def template_reset(self):
-        return self.templater.reset
-
-    @property
-    def template_threshold(self):
-        return self.templater.threshold
-
-    @property
-    def template_spikemonitor(self):
-        return self.templater.spikemonitor
-
-    @property
-    def template_statemonitor(self):
-        return self.templater.statemonitor
-
-    @property
-    def template_synapses(self):
-        return self.templater.synapses
-
-    @property
-    def template_synapses_create(self):
-        return self.templater.synapses_create
-
-    @property
-    def template_state_variable_indexing(self):
-        return self.templater.state_variable_indexing
-
-    @property
-    def template_lumped_variable(self):
-        return self.templater.lumped_variable
-
-
-class CodeObject(object):
-    '''
-    Executable code object, returned by Language
-    
-    Code object is initialised by Language object, typically just by doing
-    ``CodeObject(code)``. The ``code`` can either be a string or a
-    `brian2.codegen.languages.templates.MultiTemplate`.
-    
-    After initialisation, the code is compiled with the given namespace
-    using ``code.compile(namespace)``.
-    
-    Calling ``code(key1=val1, key2=val2)`` executes the code with the given
-    variables inserted into the namespace.
-    '''
-    def __init__(self, code, namespace, specifiers, compile_methods=[]):
-        self.code = code
-        self.compile_methods = compile_methods
-        self.namespace = namespace
-        self.specifiers = specifiers
-        
-        # Specifiers can refer to values that are either constant (e.g. dt)
-        # or change every timestep (e.g. t). We add the values of the
-        # constant specifiers here and add the names of non-constant specifiers
-        # to a list
-        
-        # A list containing tuples of name and a function giving the value
-        self.nonconstant_values = []
-        
-        for name, spec in self.specifiers.iteritems():   
-            if isinstance(spec, Value):
-                if isinstance(spec, AttributeValue):
-                    self.nonconstant_values.append((name, spec.get_value))
-                    if not spec.scalar:
-                        self.nonconstant_values.append(('_num' + name,
-                                                        spec.get_len))
-                elif not isinstance(spec, Subexpression):
-                    value = spec.get_value()
-                    self.namespace[name] = value
-                    # if it is a type that has a length, add a variable called
-                    # '_num'+name with its length
-                    if not spec.scalar:
-                        self.namespace['_num' + name] = spec.get_len()
-
-
-    def compile(self):
-        for meth in self.compile_methods:
-            meth(self.namespace)
-
-    def __call__(self, **kwds):
-        # update the values of the non-constant values in the namespace
-        for name, func in self.nonconstant_values:
-            self.namespace[name] = func()
-
-        self.namespace.update(**kwds)
-
-        return self.run()
-
-    def run(self):
-        '''
-        Runs the code in the namespace.
-        
-        Returns
-        -------
-        return_value : dict
-            A dictionary with the keys corresponding to the `output_variables`
-            defined during the call of `Language.code_object`.
-        '''
-        raise NotImplementedError()
-
-=======
-        return read, write
-
->>>>>>> 1a936130
+'''
+Base class for languages, gives the methods which should be overridden to
+implement a new language.
+'''
+from brian2.core.specifiers import (ArrayVariable, Value, AttributeValue,
+                                    Subexpression)
+from brian2.utils.stringtools import get_identifiers
+
+__all__ = ['Language']
+
+class Language(object):
+    '''
+    Base class for all languages.
+    
+    See definition of methods below.
+    
+    TODO: more details here
+    '''
+
+    # Subclasses should override this
+    language_id = ''
+    
+    def translate_expression(self, expr):
+        '''
+        Translate the given expression string into a string in the target
+        language, returns a string.
+        '''
+        raise NotImplementedError
+
+    def translate_statement(self, statement):
+        '''
+        Translate a single line `Statement` into the target language, returns
+        a string.
+        '''
+        raise NotImplementedError
+
+    def translate_statement_sequence(self, statements, specifiers, namespace, indices):
+        '''
+        Translate a sequence of `Statement` into the target language, taking
+        care to declare variables, etc. if necessary.
+   
+        Returns a pair ``(code_lines, kwds)`` where ``code`` is a list of the
+        lines of code in the inner loop, and ``kwds`` is a dictionary of values
+        that is made available to the template.
+        '''
+        raise NotImplementedError
+
+    def array_read_write(self, statements, specifiers):
+        '''
+        Helper function, gives the set of ArrayVariables that are read from and
+        written to in the series of statements. Returns the pair read, write
+        of sets of variable names.
+        '''
+        read = set()
+        write = set()
+        for stmt in statements:
+            ids = set(get_identifiers(stmt.expr))
+            # if the operation is inplace this counts as a read.
+            if stmt.inplace:
+                ids.add(stmt.var)
+            read = read.union(ids)
+            write.add(stmt.var)
+        read = set(var for var, spec in specifiers.items() if isinstance(spec, ArrayVariable) and var in read)
+        write = set(var for var, spec in specifiers.items() if isinstance(spec, ArrayVariable) and var in write)
+        return read, write