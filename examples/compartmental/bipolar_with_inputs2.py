--- conflicted
+++ resolved
@@ -31,15 +31,9 @@
 
 # Synapses
 w = 20*nS
-<<<<<<< HEAD
-S = Synapses(stimulation, neuron, on_pre='gs += w')
-S.connect(0, morpho.L[99.9*um])
-S.connect(1, morpho.R[99.9*um])
-=======
-S = Synapses(stimulation, neuron, pre = 'gs += w')
+S = Synapses(stimulation, neuron,on_pre='gs += w')
 S.connect(i=0, j=morpho.L[99.9*um])
 S.connect(i=1, j=morpho.R[99.9*um])
->>>>>>> b2faf9a9
 
 # Monitors
 mon_soma = StateMonitor(neuron, 'v', record=[0])
